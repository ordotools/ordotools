from datetime import timedelta, datetime
import dateutil.easter
import importlib
import re


ROMANS = ["I", "II", "III", "IV", "V", "VI", "VII",
          "VIII", "IX", "X", "XI", "XII", "XIII",
          "XIV", "XV", "XVI", "XVII", "XVIII", "XIX",
          "XX", "XXI", "XXII", "XXIII", "XXIV", "XXV",
          "XXVI", "XXVII", "XXVIII", ]


class Feast:
    def __init__(self, feast_date: str, properties: dict):
        self.date = feast_date
        self.properties = properties
<<<<<<< HEAD
        
    
=======
        self.mass = properties['mass']
        self.vespers = properties['vespers']
        self.nobility = properties['nobility']
        if 'com_1' in properties.keys():
            self.com_1 = self.Commemoration(properties['com_1'])


    class Commemoration:
        def __init__(self, details: dict):
            self.details = details

        def feast(self):
            return self.details['feast']

        def mass(self):
            return self.details['mass']
>>>>>>> 62cfd741

    def date(self):
        return datetime.strptime('%m%d', self.feast_date)

    def feast(self):
        return self.properties['feast']

    def rank(self, visual: bool):
        if visual == True:
            return self.properties['rank'][-1]
        else:
            return self.propertes['rank'][0]

    def to_dictionary(self):
        return self.properties


def easter(year: int):
    x = dateutil.easter.easter(year)
    return datetime(year=int(x.strftime('%Y')), month=int(x.strftime('%m')), day=int(x.strftime('%d')))


def day(year: int, month: int, day: int):
    x = datetime(year=year, month=month, day=day)
    return x


def week(i: int):
    return timedelta(weeks=i)


def indays(numdays: int):
    return timedelta(days=numdays)


def weekday(date: int):
    return date.strftime("%a")


def findsunday(date):  # ! this can be better handled with %w -- no conversion necessary
    # todo redefine findsunday() to use %w
    if date.strftime("%a") == "Mon":
        x = 1
    if date.strftime("%a") == "Tue":
        x = 2
    if date.strftime("%a") == "Wed":
        x = 3
    if date.strftime("%a") == "Thu":
        x = 4
    if date.strftime("%a") == "Fri":
        x = 5
    if date.strftime("%a") == "Sat":
        x = 6
    if date.strftime("%a") == "Sun":
        x = 0
    return timedelta(days=x)


def leap_year(year: int):
    if (year % 4) == 0:
        if (year % 100) == 0:
            if (year % 400) == 0:
                return True
            else:
                return False
        else:
            return True
    else:
        return False


def latex_replacement(string: str):
    clean_string = re.sub('&', '\&', re.sub('_', '\_', string))
    return clean_string


def nobility_solver(second: tuple, first: tuple):
    """ determintes the more noble feast from a tuple of 6 digits

    Args:
        second  (tuple): second feast date and ranking tuple
        first   (tuple): first feast date and ranking tuple

    Returns:
        tuple: feast dates in increasing nobility
    """
    for x, y in zip(second[1], first[1]):
        if x == y:
            continue
        elif x != y:
            if x > y:
                return first[0], second[0]
            else:
                return second[0], first[0]
        else:
            return 0,


def dict_clean(direct: str, dict: int):
    """ Gets rid of all dates in calendar which are appended with . or _;
    overwrites the calendar file with the resulting dictionary.

    Args:
        direct (integer)   : the relative path to the dictionary, 
                             in format calendar/calendar_
        dict   (dictionary): year of the calendar to clean
    """
    mdl = importlib.import_module(direct + str(dict))
    try:
        dic = mdl.temporal
    except AttributeError:
        dic = mdl.calen
    for second_ in sorted(dic):
        nobility_free = True
        if len(second_) >= 6:
            continue
        else:
            if not second_+'.' in sorted(dic):
                continue
            else:
                first_ = second_+'.'
                if dic[second_]['rank'][0] > dic[first_]['rank'][0]:
                    first, second = first_, second_
                elif dic[second_]['rank'][0] == dic[first_]['rank'][0]:  # NOBILITY
                    less_noble, more_noble = 'False', 'False'
                    print('comparing ' + dic[second_]['feast'] + ' and ' + dic[first_]['feast'])
                    for x, y in zip(
                        dic[second_]['nobility'],
                        dic[first_]['nobility']
                        ):
                        for i in range(6):
                            if x == y:
                                continue
                            elif x != y:
                                if x > y:
                                    less_noble, more_noble = first_, second_
                                    break
                                else:
                                    less_noble, more_noble = second_, first_
                                    break
                        else:
                            pass
                    rank = dic[second_]['rank'][0]
                    print('Less noble: ' + less_noble)
                    print('More noble: ' + more_noble)
                    if rank <= 10:  # ! refine this to exclude all but D1 and D2
                        dic.update({more_noble.strip('.'): dic[more_noble]})
                        dic.update(
                            {less_noble.strip('.')+' tranlsated': dic[less_noble]})
                    else:
                        dic[more_noble].update({'com_1': dic[less_noble]['feast']})
                        dic.update({first.strip('.'): dic[more_noble]})
                    if len(more_noble) == 6:
                        dic.pop(more_noble)
                    if len(less_noble) == 6:
                        dic.pop(less_noble)
                    nobility_free = False
                    pass
                else:
                    first, second = second_, first_
                if nobility_free == False:
                    pass
                else:
                    # translation
                    if dic[first]['rank'][0] <= 4 and dic[second]['rank'][0] <= 10:
                        dic.update({first.strip('.'): dic[first]})
                        dic.update({second.strip('.')+'_': dic[second]})
                    # no commemoration
                    elif dic[first]['rank'][0] <= 4 and dic[second]['rank'][0] > 10:
                        dic.update({first.strip('.'): dic[first]})
                    # commemoration
                    # todo refine these ranges:
                    elif 19 > dic[first]['rank'][0] > 4 and 19 > dic[second]['rank'][0] >= 6:
                        dic[first].update({'com_1': dic[second]['feast']})
                        dic.update({first.strip('.'): dic[first]})
                    elif dic[second]['rank'][0] == 22:
                        dic.update({first.strip('.'): dic[first]})
                    # no commemoration
                    else:
                        dic.update({first.strip('.'): dic[first]})
                    if len(first) == 6:
                        dic.pop(first)
                    if len(second) == 6:
                        dic.pop(second)
    with open(re.sub(r"\.", r'/', direct) + str(dict) + ".py", "a") as f:
        f.truncate(0)
        for i, line in enumerate(sorted(dic)):
            if i == 0:
                f.write(re.sub(r"/(temporal|calendar)", '', re.sub(r"\.", r'/', direct)+str(dict))
                        + ' = {\n\''+line+'\': '+str(dic[line])+',\n')
            else:
                f.write('\''+line+'\' : '+str(dic[line])+',\n')
        f.write('}')
        return 0


def stitch(year: int, s: str):
    # todo make strich() reuseable
    mdl_temporal = importlib.import_module(
        'temporal.temporal_' + str(year)).temporal
    mdl_sanctoral = importlib.import_module('sanctoral.' + s).sanctoral
    mdlt, mdls = sorted(mdl_temporal), sorted(mdl_sanctoral)
    if leap_year(year) == False:
        pass
    else:
        for event in mdls:
            if not 'leapdate' in mdl_sanctoral[event]:
                pass
            else:
                new_date = mdl_sanctoral[event].get('leapdate')
                mdl_sanctoral.update({new_date if not new_date in mdl_sanctoral else (
                    new_date+'.' if not new_date+'.' in mdl_sanctoral else new_date+'_'): mdl_sanctoral[event]})
    calen = {}
    for feast in mdls:
        calen.update(
            {feast + '.' if feast in mdlt else feast: mdl_sanctoral[feast]}
        )
    for feast in mdlt:
        calen.update({feast: mdl_temporal[feast]})
    with open("calen/calendar_" + str(year) + ".py", "w") as f:
        f.truncate(0)
        for i, line in enumerate(sorted(calen)):
            if i == 0:
                f.write('calen = {\n\''+line+'\': '+str(calen[line])+',\n')
            else:
                f.write('\''+line+'\':'+str(calen[line])+',\n')
        f.write('}')
    return 0<|MERGE_RESOLUTION|>--- conflicted
+++ resolved
@@ -15,10 +15,6 @@
     def __init__(self, feast_date: str, properties: dict):
         self.date = feast_date
         self.properties = properties
-<<<<<<< HEAD
-        
-    
-=======
         self.mass = properties['mass']
         self.vespers = properties['vespers']
         self.nobility = properties['nobility']
@@ -35,7 +31,6 @@
 
         def mass(self):
             return self.details['mass']
->>>>>>> 62cfd741
 
     def date(self):
         return datetime.strptime('%m%d', self.feast_date)
