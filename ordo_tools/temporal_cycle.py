import re
from datetime import datetime
from ordo_tools.ordo_tools import *

LENT_MASSES = ('Sicut oculi', 'Domine refugium', 'Reminíscere',  'Confessio', 'De necessitatibus',
               'Intret oratio', 'Redime me', 'Tibi dixit', 'Ne derelinquas me',
               'Deus, in adjutorium', 'Ego autem', 'Lex Domini', 'In Deo laudabo', 'Ego clamavi',
               'Ego autem', 'Salus populi', 'Fac mecum', 'Verba mea', 'Deus, in nomine', 'Exaudi, Deus',
               'Cum sanctificatus', 'Lætetur cor', 'Meditatio', 'Sitientes', 'Miserere mihi',
               'Expecta Dominum', 'Liberator meus', 'Omnia, quæ fecisti', 'Miserere mihi', 'Miserere mihi',)

# beginning with Dominica IV
PENTECOST_MASSES = ('Dominus illuminatio', 'Exaudi, Domine', 'Dominus fortitudo', 'Omnes gentes',
                    'Suscepimus', 'Ecce Deus', 'Cum clamarem', 'Deus in loco',
                    'Deus in adjutorium', 'Respice Domine', 'Protector noster', 'Inclina Domine',
                    'Miserere mihi', 'Justus es', 'Da pacem', 'Salus populi',
                    'Omnia', 'In voluntate tua', 'Si iniquitates', 'Dicit Dominus',
                    'Dicit Dominus',)

EPIPHANY_MASSES = ()


def find_extra_epiphany(pents):
    if pents == 23:
        pass
    else:
        return pents - 24


def build_temporal(year):
    year = int(year)
    cycle = []
    # ? maybe get rid of this ?
    feria = [
        "Feria II",
        "Feria III",
        "Feria IV",
        "Feria V",
        "Feria VI",
        "Sabbatum",
    ]
    circumcision = day(year, 1, 1)
    cycle.extend(
        [
            [  # ! vespers
                "Circumcisio DNJC et Oct. Nativitatis",
                [3, 'd II cl'],
                {'feast': 'S. Telesphori PM'},
                {'int': 'Puer natus', 'glo': True, 'cre': True,
                    'pre': 'et Communicantes de Nativitate'},
                {'proper': False, 'admag': '', 'propers': {}, 'oration': ''},
                False,
                (False,),
                circumcision,
            ],
            [  # ! vespers
                "Octava S. Stephani Protomartyris",
                [18, 's'],
                {'int': 'Sederunt', 'glo': True,
                    'cre': False, 'pre': 'de Nativitate'},
                {'proper': False, 'admag': '', 'propers': {}, 'oration': ''},
                False,
                (False,),
                circumcision + indays(1),
            ],
            [  # ! vespers
                "Octava S. Joannis Ap Ev",
                [18, 's'],
                {'int': 'Introit', 'glo': True, 'cre': True, 'pre': 'Communis'},
                {'proper': False, 'admag': '', 'propers': {}, 'oration': ''},
                False,
                (False,),
                circumcision + indays(2),
            ],
            [  # ! vespers
                "Octava Ss Innocentium Mm.",
                [18, 's'],
                {'int': 'Missa', 'glo': True, 'cre': True, 'pre': 'Communis'},
                {'proper': False, 'admag': '', 'propers': {}, 'oration': ''},
                False,
                (False,),
                circumcision + indays(3),
            ],
        ]
    )
    if (
        weekday(circumcision) == "Sun"
        or weekday(circumcision) == "Mon"
        or weekday(circumcision) == "Tue"
    ):
        cycle.append(
            [  # ! vespers
                "Ssmi Nominis Jesu",
                [10, 'd II cl'],
                {'int': 'In nomine Jesu', 'glo': True,
                    'cre': True, 'pre': 'de Nativitate'},
                {'proper': False, 'admag': '', 'propers': {}, 'oration': ''},
                False,
                (False,),
                day(year, 1, 2),
            ]
        )
    else:
        cycle.append(
            [  # ! vespers
                "Ssmi Nominis Jesu",
                [10, 'd II cl'],
                {'int': 'In nomine Jesu', 'glo': True,
                    'cre': True, 'pre': 'de Nativitate'},
                {'proper': False, 'admag': '', 'propers': {}, 'oration': ''},
                False,
                (False,),
                circumcision-findsunday(circumcision)+week(1),
            ]
        )
        # * this is the first instance if var i
    for i, x in enumerate(("Septuagesima", "Sexagesima", "Quinquagesima")):
        if x == "Septuagesima":
            septuadate = easter(year) - week(9 - i)
        cycle.append(
            [  # ! mass, vespers
                "Dominica in " + x,
                [8, 'sd II cl'],
                {'int': 'Missa', 'glo': True, 'cre': True, 'pre': 'Communis'},
                {'proper': False, 'admag': '', 'propers': {}, 'oration': ''},
                False,
                (False,),
                easter(year) - week(9 - i),
            ]
        )
    epiphany = day(year, 1, 6)
    # ! use extend:
    cycle.append(
        [  # ! vespers
            "Vigilia Epiphaniæ",
            [12, 'sd Vig privil 2 cl'],
            {'int': 'Dum medium silentium', 'glo': True,
                'cre': True, 'pre': 'de Nativitate'},
            {'proper': False, 'admag': '', 'propers': {}, 'oration': ''},
            False,
            (False,),
            epiphany - indays(1),
        ],
    )
    cycle.append(
        [  # ! vespers
            "Epiphania DNJC",
            [2, 'd I cl cum Oct privil 2 ord'],
            {'int': 'Ecce advenit', 'glo': True,
                'cre': True, 'pre': 'de Epiphania'},
            {'proper': False, 'admag': '', 'propers': {}, 'oration': ''},
            False,
            (False,),
            epiphany,
        ],
    )
    cycle.append(
        [  # ! mass, vespers
            "Octava Epiphaniæ",
            [13, 'dm'],
            {'int': 'Missa', 'glo': True, 'cre': True, 'pre': 'Communis'},
            {'proper': False, 'admag': '', 'propers': {}, 'oration': ''},
            False,
            (False,),
            epiphany + indays(7),
        ],
    )
    if weekday(epiphany) == "Sun":
        first_epiph = epiphany + week(1)
    else:
        first_epiph = epiphany - findsunday(epiphany) + week(1)
    epiphany_sundays_counter = 1
    for i, x in enumerate(ROMANS[0:6]):
        if weekday(epiphany + indays(i+1)) != "Sun":
            cycle.append(
                [  # ! mass, vespers
                    "De "
                    + ROMANS[i+1]
                    + " die infra Oct. Epiphaniæ",
                    [9, 'feria'],
                    {'int': 'Missa', 'glo': True, 'cre': True, 'pre': 'Communis'},
                    {'proper': False, 'admag': '', 'propers': {}, 'oration': ''},
                    False,
                    (False,),
                    epiphany + indays(i+1),
                ],
            )
        else:
            pass
    epiph_counter, o = first_epiph, 0
    epiph_sundays = ["I", "II", "III", "IV", "V", "VI"]  # ! use ROMANS
    while epiph_counter.strftime('%m%d') != septuadate.strftime('%m%d'):
        if epiph_sundays[o] == 'I':
            if epiph_counter == day(year, 1, 13):
                cycle.extend(
                    [
                        [  # ! vespers
                            "In Octava Epiphaniæ",
                            [13, 'dm'],
                            {'int': 'Ecce advenit', 'glo': True,
                             'cre': True, 'pre': 'et Communicantes de Epiphania'},
                            {'proper': False, 'admag': '',
                                'propers': {}, 'oration': ''},
                            False,
                            (False,),
                            epiph_counter,
                        ],
                        [  # ! vespers
                            "S. Familiæ Jesu, Mariæ, Joseph",
                            [11, 'dm'],
                            {'int': 'Exultat', 'glo': True,
                                'cre': True, 'pre': 'et communcantes de Epiphania'},
                            {'proper': False, 'admag': '',
                                'propers': {}, 'oration': ''},
                            False,
                            (False,),
                            epiph_counter - indays(1),
                        ],
                    ]
                )
            else:
                cycle.append(
                    [  # !  vespers
                        "S. Familiæ Jesu, Mariæ, Joseph; Dominica " +
                        epiph_sundays[o] + " infra Oct. Epiphaniæ",
                        [11, 'dm'],
                        {'int': 'In excelso', 'glo': True,
                            'cre': True, 'pre': 'et communicantes de Epiphania'},
                        {'proper': False, 'admag': '',
                            'propers': {}, 'oration': ''},
                        False,
                        (False,),
                        epiph_counter,
                    ]
                )
        else:
            cycle.append(
                [  # ! vespers
                    "Dominica " + epiph_sundays[o] + " post Epiphaniam",
                    [12, 'sd'],
                    {'int': 'Omnis terra', 'glo': True,
                        'cre': True, 'pre': 'de Ssma Trinitate'},
                    {'proper': False, 'admag': '', 'propers': {}, 'oration': ''},
                    False,
                    (False,),
                    epiph_counter,
                ]
            )
            epiphany_sundays_counter += 1
        o += 1  # ? is enumerate possible?
        epiph_counter += week(1)  # ? this is probably too complicated
    for c, x in enumerate(["I in Quadragesima", "II in Quadragesima", "III in Quadragesima", "IV in Quadragesima (Lætare)", "de Passione", "in Palmis", ]):
        if x == "I in Quadragesima":
            cycle.extend(
                [
                    [  # ! vespers
                        "Dies Cinerum",
                        [3, 's I cl'],
                        {'int': 'Misereris', 'glo': True,
                            'cre': True, 'pre': 'de Quadragesima'},
                        {'proper': False, 'admag': '',
                            'propers': {}, 'oration': ''},
                        False,
                        (False,),
                        easter(year) - week(6-c) - indays(4),
                    ],
                    [  # ! mass, vespers
                        "Feria V post Diem Cinerum",
                        [18, 's'],
                        {'int': 'Dum clamarem', 'glo': False,
                            'cre': False, 'pre': 'de Quadragesima'},
                        {'proper': False, 'admag': '',
                            'propers': {}, 'oration': ''},
                        False,
                        (False,),
                        easter(year) - week(6-c) - indays(3),
                    ],
                    [  # ! vespers
                        "Feria VI post Diem Cinerum",
                        [18, 's'],
                        {'int': 'Audivit', 'glo': False,
                            'cre': False, 'pre': 'de Quadragesima'},
                        {'proper': False, 'admag': '',
                            'propers': {}, 'oration': ''},
                        False,
                        (False,),
                        easter(year) - week(6-c) - indays(2),
                    ],
                    [  # ! mass, vespers
                        "Sabbatum post Diem Cinerum",
                        [18, 's'],
                        {'int': 'Audivit', 'glo': False,
                            'cre': False, 'pre': 'de Quadragesima'},
                        {'proper': False, 'admag': '',
                            'propers': {}, 'oration': ''},
                        False,
                        (False,),
                        easter(year) - week(6-c) - indays(1),
                    ],
                ]
            )
        cycle.append(
            [  # ! mass, vespers
                "Dominica " + x,
                [1, 'sd I cl'],
                {'int': 'Missa', 'glo': False, 'cre': True, 'pre': 'de Quadragesima'},
                {'proper': False, 'admag': '', 'propers': {}, 'oration': ''},
                False,
                (False,),
                easter(year) - week(6-c),
            ]
        )
        for j, y in enumerate(feria):
            if x == "de Passione" and y == "Feria VI":
                cycle.append(
                    [  # ! vespers
                        "Septem Dolorum BMV",
                        [14, 'dm'],
                        {'int': 'Stabant', 'glo': False, 'seq': 'Stabat Mater',
                            'cre': True, 'pre': 'de B. Maria Virg.'},
                        {'proper': False, 'admag': '',
                            'propers': {}, 'oration': ''},
                        False,
                        (False,),
                        easter(year) - week(6-c) + indays(j+1),
                    ]
                )
            elif x == "I in Quadragesima" and y == "Feria IV":
                cycle.append(
                    [  # ! vespers
                        "Feria IV Quatuor Temporum Quadragesimæ",
                        [3, 's'],
                        {'int': 'Reminiscere', 'glo': False,
                            'cre': False, 'pre': 'de Quadragesima'},
                        {'proper': False, 'admag': '',
                            'propers': {}, 'oration': ''},
                        False,
                        (False,),
                        easter(year) - week(6-c) + indays(j+1),
                    ]
                )
            elif x == "I in Quadragesima" and y == "Feria VI":
                cycle.append(
                    [  # ! vespers
                        "Feria VI Quatuor Temporum Quadragesimæ",
                        [3, 's'],
                        {'int': 'De necessitatibus', 'glo': False,
                            'cre': False, 'pre': 'de Quadragesima'},
                        {'proper': False, 'admag': '',
                            'propers': {}, 'oration': ''},
                        False,
                        (False,),
                        easter(year) - week(6-c) + indays(j+1),
                    ]
                )
            elif x == "I in Quadragesima" and y == "Sabbatum":
                cycle.append(
                    [  # ! vespers
                        "Sabbatum Quatuor Temporum Quadragesimæ",
                        [3, 's'],
                        {'int': 'Intret', 'glo': False,
                            'cre': False, 'pre': 'de Quadragesima'},
                        {'proper': False, 'admag': '',
                            'propers': {}, 'oration': ''},
                        False,
                        (False,),
                        easter(year) - week(6-c) + indays(j+1),
                    ]
                )
            elif x == "in Palmis" and y == "Feria V":
                cycle.append(
                    [  # ! vespers
                        y + " in Cœna Domini",
                        [2, 'd I cl'],
                        {'int': 'Nos autem', 'glo': True,
                            'cre': False, 'pre': 'de Cruce'},
                        {'proper': False, 'admag': '',
                            'propers': {}, 'oration': ''},
                        False,
                        (False,),
                        easter(year) - week(6-c) + indays(j+1),
                    ]
                )
            elif x == "in Palmis" and y == "Feria VI":
                cycle.append(
                    [  # ! vespers
                        y + " in Parasceve",
                        [2, 'd I cl'],
                        {'int': 'Haec dicit', 'glo': False,
                            'cre': False, 'pre': ''},
                        {'proper': False, 'admag': '',
                            'propers': {}, 'oration': ''},
                        False,
                        (False,),
                        easter(year) - week(6-c) + indays(j+1),
                    ]
                )
            elif x == "in Palmis" and y == "Sabbatum":
                cycle.append(
                    [  # ! mass, vespers
                        "Sabbatum Sanctum",
                        [2, 'd I cl'],
                        {'int': 'In Missa', 'glo': True,
                            'cre': False, 'pre': 'Te quidem'},
                        {'proper': False, 'admag': '',
                            'propers': {}, 'oration': ''},
                        False,
                        (False,),
                        easter(year) - week(6-c) + indays(j+1),
                    ]
                )
            elif x == "in Palmis":
                cycle.append(
                    [  # ! vespers
                        y + " Majoris Hebd",
                        [3, 's'],
<<<<<<< HEAD
                        {'int': 'Judica, Domine' if y == 'Feria II' else
                            'Nos autem' if y == 'Feria III' else 'In nomine Jesu' if y == 'Feria IV', 'glo': False, 'cre': False, 'pre': 'de Cruce'},
=======
                        {'int': 'Judica, Domine' if y == 'Feria II' else (
                            'Nos autem' if y == 'Feria III' else 'In nomine Jesu'), 'glo': False, 'cre': False, 'pre': 'de Cruce'},
>>>>>>> 6b36826e
                        {'proper': False, 'admag': '',
                            'propers': {}, 'oration': ''},
                        False,
                        (False,),
                        easter(year) - week(6-c) + indays(j+1),
                    ]
                )
            else:
                if x == "IV in Quadragesima (Lætare)":
                    new_x = re.sub("\(Lætare\)", "", x)
                else:
                    new_x = x
                cycle.append(
                    [  # ! vespers
                        y + " infra Hebd " + new_x,
                        [18, 'sd I cl'],
                        {'int': LENT_MASSES[j-1], 'glo': False,
                            'cre': False, 'pre': 'de Quadragesima' if x != 'de Passione' else 'de Cruce'},
                        {'proper': False, 'admag': '',
                            'propers': {}, 'oration': ''},
                        False,
                        (False,),
                        easter(year) - week(6-c) + indays(j+1),
                    ]
                )
        i += 1  # ! we need i here to count Lent correctly -- try enumerate()
    cycle.extend(
        [
            [  # !  vespers
                "Dominica Resurrectionis",
                [1, 'd I cl cum Oct privil I ord'],
                {'int': 'Ressurexi', 'glo': True, 'seq': 'Victimae paschali laudes', 'cre': True, 'pre': 'Paschalis'},
                {'proper': False, 'admag': '', 'propers': {}, 'oration': ''},
                False,
                (False,),
                easter(year)
            ],
            [  # ! vespers
                "Feria II infra Oct. Paschæ",
                [2, 'd I cl'],
<<<<<<< HEAD
                {'int': 'Introduxit', 'glo': True, 'seq': 'Victimae paschali laudes','cre': True, 'pre': 'et communicantes et Hanc Igitur, ut in die Paschae'},
=======
                {'int': 'Introduxit', 'glo': True, 'cre': True,
                    'pre': 'et communicantes et Hanc Igitur, ut in die Paschae'},
>>>>>>> 6b36826e
                {'proper': False, 'admag': '', 'propers': {}, 'oration': ''},
                False,
                (False,),
                easter(year) + indays(1),
            ],
            [  # ! vespers
                "Feria III infra Oct. Paschæ",
                [2, 'd I cl'],
<<<<<<< HEAD
                {'int': 'Aqua sapientiae', 'glo': True,'seq': 'Victimae paschali laudes', 'cre': True, 'pre': 'et communicantes et Hanc Igitur, ut in die Paschae'},
=======
                {'int': 'Aqua sapientiae', 'glo': True, 'cre': True,
                    'pre': 'et communicantes et Hanc Igitur, ut in die Paschae'},
>>>>>>> 6b36826e
                {'proper': False, 'admag': '', 'propers': {}, 'oration': ''},
                False,
                (False,),
                easter(year) + indays(2),
            ],
            [  # ! vespers
                "Feria IV infra Oct. Paschæ",
                [3, 'sd'],
<<<<<<< HEAD
                {'int': 'Venite', 'glo': True,'seq': 'Victimae paschali laudes', 'cre': True, 'pre': 'et Communicantes et Hanc Igitur, ut in die Paschae'},
=======
                {'int': 'Venite', 'glo': True, 'cre': True,
                    'pre': 'et Communicantes et Hanc Igitur, ut in die Paschae'},
>>>>>>> 6b36826e
                {'proper': False, 'admag': '', 'propers': {}, 'oration': ''},
                False,
                (False,),
                easter(year) + indays(3),
            ],
            [  # ! vespers
                "Feria V infra Oct. Paschæ",
                [3, 'sd'],
<<<<<<< HEAD
                {'int': 'Victricem', 'glo': True,'seq': 'Victimae paschali laudes', 'cre': True, 'pre': 'et Communicantes et Hang Igitur, ut in die Paschae'},
=======
                {'int': 'Victricem', 'glo': True, 'cre': True,
                    'pre': 'et Communicantes et Hang Igitur, ut in die Paschae'},
>>>>>>> 6b36826e
                {'proper': False, 'admag': '', 'propers': {}, 'oration': ''},
                False,
                (False,),
                easter(year) + indays(4),
            ],
            [  # ! vespers
                "Feria VI infra Oct. Paschæ",
                [3, 'sd'],
<<<<<<< HEAD
                {'int': 'Eduxit eos', 'glo': True,'seq': 'Victimae paschali laudes', 'cre': True, 'pre': 'et Communicantes et Hanc Igitur, ut in die Paschae'},
=======
                {'int': 'Eduxit eos', 'glo': True, 'cre': True,
                    'pre': 'et Communicantes et Hanc Igitur, ut in die Paschae'},
>>>>>>> 6b36826e
                {'proper': False, 'admag': '', 'propers': {}, 'oration': ''},
                False,
                (False,),
                easter(year) + indays(5),
            ],
            [  # ! vespers
                "Sabbatum in Albis",
                [3, 'sd'],
<<<<<<< HEAD
                {'int': 'Eduxit Dominus', 'glo': True,'seq': 'Victimae paschali laudes', 'cre': True, 'pre': 'et Communicantes et Hanc Igitur, ut in die Paschae'},
=======
                {'int': 'Eduxit Dominus', 'glo': True, 'cre': True,
                    'pre': 'et Communicantes et Hanc Igitur, ut in die Paschae'},
>>>>>>> 6b36826e
                {'proper': False, 'admag': '', 'propers': {}, 'oration': ''},
                False,
                (False,),
                easter(year) + indays(6),
            ],
        ]
    )
    post_pent = [
        "Dominica in Albis",
        "Dominica II post Pascha",
        "Dominica III post Pascha",
        "Dominica IV post Pascha",
        "Dominica V post Pascha",
        "Dominica infra Octavam Ascensionis",
    ]
    for i, x in enumerate(post_pent, start=1):
        if x == "Dominica II post Pascha":
            cycle.extend(
                [
                    [
                        #! mass, vespers
                        "Solemnitas S. Joseph, Sponsi BMV C. et Ecclesiæ Universalis Patroni",
                        [2, 'd I cl cum Oct Communi'],
                        {'int': 'Missa', 'glo': True,
                            'cre': True, 'pre': 'Communis'},
                        {'proper': False, 'admag': '',
                            'propers': {}, 'oration': ''},
                        False,
                        (False,),
                        easter(year) + week(i) + indays(3),
                    ],
                    # todo We need all the days within the octave
                    [  # ! mass, vespers
                        "Octava Solemnitatis S. Joseph",
                        [13, 'dm'],
                        {'int': 'Missa', 'glo': True,
                            'cre': True, 'pre': 'Communis'},
                        {'proper': False, 'admag': '',
                            'propers': {}, 'oration': ''},
                        False,
                        (False,),
                        easter(year) + week(i + 1) + indays(3),
                    ],
                ]
            )
        if x == "Dominica V post Pascha":
            cycle.extend(
                [
                    [  # ! vespers
                        "Feria II in Rogationibus",
                        [18, 'feria'],
                        {'int': 'Exaudivit', 'glo': False,
                            'cre': True, 'pre': 'Paschalis'},
                        {'proper': False, 'admag': '',
                            'propers': {}, 'oration': ''},
                        False,
                        (0, 0, 0, 13, 0, 0,),
                        easter(year) + week(i) + indays(1),
                    ],
                    [  # ! vespers
                        "Feria III in Rogationibus",
                        [18, 'feria'],
                        {'int': 'Exaudivit', 'glo': False,
                            'cre': True, 'pre': 'Paschalis'},
                        {'proper': False, 'admag': '',
                            'propers': {}, 'oration': ''},
                        False,
                        (0, 0, 0, 13, 0, 0,),
                        easter(year) + week(i) + indays(2),
                    ],
                    [  # ! vespers
                        "Feria IV in Rogationibus in Vigilia Ascensionis ",
                        [18, 'feria'],
                        {'int': 'Exaudivit', 'glo': False,
                            'cre': True, 'pre': 'Paschalis'},
                        {'proper': False, 'admag': '',
                            'propers': {}, 'oration': ''},
                        False,
                        (9, 2, 6, 13, 3, 0,),
                        easter(year) + week(i) + indays(3),
                    ],
                    # [  # ! mass, vespers
                    #     "Vigilia Ascensionis",
                    #     [18, 'vigilia'],
                    #     {'int': 'Vocem iucunditatis', 'glo': True,
                    #         'cre': False, 'pre': 'Paschalis'},
                    #     {'proper': False, 'admag': '',
                    #         'propers': {}, 'oration': ''},
                    #     (9, 2, 6, 1, 3, 0,),
                    #     easter(year) + week(i) + indays(3),
                    # ],
                    [  # ! vespers
                        "Ascensio DNJC",
                        [2, 'd I cl cum Oct privil 3 ord'],
                        {'int': 'Viri Galilæi', 'glo': True,
                            'cre': True, 'pre': 'et Communicantes de Ascensione'},
                        {'proper': False, 'admag': '',
                            'propers': {}, 'oration': ''},
                        False,
                        (False,),
                        easter(year) + week(i) + indays(4),
                    ],
                    [  # ! vespers
                        "Oct. Ascensionis DNJC",
                        [13, 'dm'],
                        {'int': 'Viri Galilæi', 'glo': True,
                            'cre': True, 'pre': 'et Communicantes de Ascensione'},
                        {'proper': False, 'admag': '',
                            'propers': {}, 'oration': ''},
                        False,
                        (False,),
                        easter(year) + week(i) + indays(4+7),
                    ],
                ]
            )
            ascension_day = easter(year) + week(i) + indays(5)
        if x == "Dominica infra Octavam Ascensionis":
            for j, y in enumerate(ROMANS[1:6], start=1):
                if ascension_day + indays(j) == easter(year) + week(i):
                    continue
                elif (ascension_day + indays(j)).strftime("%A") == "Saturday":
                    cycle.append(
                        [  # ! vespers
                            "Sabbatum infra Oct. Ascensionis",
                            [16, 'sd'],
                            {'int': 'Missa', 'glo': True,
                                'cre': False, 'pre': 'de Ascensione'},
                            {'proper': False, 'admag': '',
                                'propers': {}, 'oration': ''},
                            False,
                            (False,),
                            ascension_day + indays(j),
                        ]
                    )
                else:
                    cycle.append(
                        [  # ! vespers
                            "De " + y + " die infra Oct. Ascensionis",
                            [16, 'sd'],
                            {'int': 'Viri galilaei', 'glo': True,
                                'cre': False, 'pre': 'de Ascensione'},
                            {'proper': False, 'admag': '',
                                'propers': {}, 'oration': ''},
                            False,
                            (False,),
                            ascension_day + indays(j),
                        ]
                    )
        if x == "Dominica in Albis":
            cycle.append(
                [  # ! vespers
                    x,
                    [1, 'dm'],
                    {'int': 'Quasi modo', 'glo': True,
                        'cre': True, 'pre': 'Paschalis'},
                    {'proper': False, 'admag': '', 'propers': {}, 'oration': ''},
                    False,
                    (False,),
                    easter(year) + week(i)
                ]
            )
        else:
            cycle.append(
                [  # ! mass, vespers
                    x,
                    [12, 'sd'],
                    {'int': 'Missa', 'glo': True, 'cre': True, 'pre': 'Communis'},
                    {'proper': False, 'admag': '', 'propers': {}, 'oration': ''},
                    False,
                    (False,),
                    easter(year) + week(i)
                ]
            )
    pent_date = easter(year) + week(i+1)
    cycle.extend(
        [
            [  # ! vespers
                "Sabbatum Vigilia Pentecostes",
                [3, 'd I cl Vig privil I cl'],
                {'int': 'Cum sanctificatus', 'glo': True, 'cre': False,
                    'pre': 'et Communicantes et Hanc Igitur de Pentecoste'},
                {'proper': False, 'admag': '', 'propers': {}, 'oration': ''},
                False,
                (False,),
                pent_date - indays(1),
            ],
            [  # ! vespers
                "Dominica Pentecostes",
                [1, 'd I cl cum Oct privil I ord'],
<<<<<<< HEAD
                {'int': 'Spiritus Domini', 'glo': True, 'seq': 'Veni, Sancte Spiritus', 'cre': True, 'pre': 'et Communicantes et Hanc Igitur de Pentecoste'},
=======
                {'int': 'Spiritus Domini', 'glo': True, 'cre': True,
                    'pre': 'et Communicantes et Hanc Igitur de Pentecoste'},
>>>>>>> 6b36826e
                {'proper': False, 'admag': '', 'propers': {}, 'oration': ''},
                False,
                (False,),
                pent_date,
            ],
        ]
    )
    for j, y in enumerate(ROMANS[1:6]):
        if y == "II" or y == "III":
            cycle.append(
                [  # ! vespers
                    "Feria " + y + " infra Oct. Pentecostes",
                    [2, 'd I cl'],
                    {'int': 'Cibavit eos', 'glo': True, 'cre': True, 'seq': 'Veni, Sancte Spiritus',
                        'pre': 'et Communicantes et Hanc Igitur de Pentecoste'},
                    {'proper': False, 'admag': '', 'propers': {}, 'oration': ''},
                    False,
                    (False,),
                    pent_date + indays(j + 1),
                ]
            )
        else:
            cycle.append(
                [  # ! mass, vespers
                    "Feria " + y + " infra Oct. Pentecostes",
                    [3, 'd I cl'],
                    {'int': 'Accepite jucunditatem', 'glo': True, 'seq': 'Veni, Sancte Spiritus',
                        'cre': True, 'pre': 'et Communicantes et Hanc Igitur de Pentecoste'},
                    {'proper': False, 'admag': '', 'propers': {}, 'oration': ''},
                    False,
                    (False,),
                    pent_date + indays(j + 1),
                ]
            )
    cycle.extend(
        [
            [  # ! mass, vespers
                "Sabbatum infra Oct. Pentecostes",
                [3, 'sd'],
                {'int': 'Missa', 'glo': True, 'seq': 'Veni, Sancte Spiritus', 'cre': True, 'pre': 'Communis'},
                {'proper': False, 'admag': '', 'propers': {}, 'oration': ''},
                False,
                (False,),
                pent_date + indays(j + 2),
            ],
            [  # ! vespers
                "Feria IV Quatuor Temporum infra Oct. Pentecostes",
                [18, 'sd'],
                {'int': 'Deus, dum egredereris', 'glo': True, 'seq': 'Veni, Sancte Spiritus',
                    'cre': True, 'pre': 'et Communicantes et Hanc Igitur de Pentecoste'},
                {'proper': False, 'admag': '', 'propers': {}, 'oration': ''},
                False,
                (False,),
                easter(year) + week(i) + indays(3),
            ],
            [  # ! vespers
                "Feria VI Quatuor Temporum infra Oct. Pentecostes",
                [18, 'sd'],
                {'int': 'Repleatur os meum', 'glo': True, 'seq': 'Veni, Sancte Spiritus',
                    'cre': True, 'pre': 'et Communicantes et Hanc Igitur de Pentecoste'},
                {'proper': False, 'admag': '', 'propers': {}, 'oration': ''},
                False,
                (False,),
                easter(year) + week(i) + indays(5),
            ],
            [  # ! vespers
                "Sabbatum Quatuor Temporum infra Oct. Pentecostes",
                [18, 'sd'],
                {'int': 'Caritas Dei', 'glo': True, 'seq': 'Veni, Sancte Spiritus',
                    'cre': True, 'pre': 'et Communicantes et Hanc Igitur de Pentecoste'},
                {'proper': False, 'admag': '', 'propers': {}, 'oration': ''},
                False,
                (False,),
                easter(year) + week(i) + indays(6),
            ],
        ]
    )
    i += 1
    prelim_pents = [
        [  # ! vespers
            "Festum Sanctissimæ Trinitatis",
            [2, 'd I cl'],
            {'int': 'Benedicta sit', 'glo': True,
                'cre': True, 'pre': 'de Ssma Trinitate'},
            {'proper': False, 'admag': '', 'propers': {}, 'oration': ''},
            False,
            (False,),
        ],
        [  # ! vespers
            "Dominica infra Oct. Ssmi Corporis Christi (Dominica II post Pentecosten)",
            [12, 'sd'],
<<<<<<< HEAD
            {'int': 'Factus est', 'glo': True, 'seq': 'Lauda, Sion, Salvatorem', 'cre': True, 'pre': 'de Nativitate, vel de Ssma Trinitate'},
=======
            {'int': 'Factus est', 'glo': True, 'cre': True,
                'pre': 'de Nativitate, vel de Ssma Trinitate'},
>>>>>>> 6b36826e
            {'proper': False, 'admag': '', 'propers': {}, 'oration': ''},
            False,
            (False,),
        ],
        [  # ! mass, vespers
            "Dominica infra Oct. Ssmi Cordis DNJC (Dominica III post Pentecosten)",
            [12, 'sd'],
            {'int': 'Missa', 'glo': True, 'cre': True, 'pre': 'Communis'},
            {'proper': False, 'admag': '', 'propers': {}, 'oration': ''},
            False,
            (False,),
        ],
    ]
    for l, x in enumerate(prelim_pents):
        if x[0] == "Dominica infra Oct. Ssmi Corporis Christi (Dominica II post Pentecosten)":
            corpus_christi = pent_date + week(2) - indays(3)
            for j, y in enumerate(ROMANS[1:7]):
                if (corpus_christi + indays(j+1)) == (pent_date + week(2)):
                    pass
                else:
                    feria_index = int(
                        (corpus_christi+indays(j+1)).strftime("%w"))-1
                    fer_num = feria[feria_index]
                    cycle.append(
                        [
                            fer_num + " infra Oct. Ssmi Corporis Christi",
                            [9, 'sd'],
                            {'int': 'Missa', 'glo': True, 'seq': 'Lauda, Sion, Salvatorem',
                                'cre': True, 'pre': 'Communis'},
                            {'proper': False, 'admag': '',
                                'propers': {}, 'oration': ''},
                            False,
                            (False,),
                            corpus_christi + indays(j + 1),
                        ]
                    )
            cycle.append(
                [  # ! vespers
                    "Sanctissimi Corporis Christi",
                    [2, 'd I cl cum Oct privil 2 ord'],
                    {'int': 'Cibavit eos', 'glo': True, 'seq': 'Lauda, Sion',
                        'cre': True, 'pre': 'de Nativitate'},
                    {'proper': False, 'admag': '', 'propers': {}, 'oration': ''},
                    False,
                    (False,),
                    corpus_christi,
                ]
            )
            cycle.append(
                [  # ! vespers
                    "Octava Ssmi Corporis Christi",
                    [4, 'dm'],
                    {'int': 'Cibavit eos', 'glo': True, 'seq': 'Lauda, Sion',
                        'cre': True, 'pre': 'de Nativitate'},
                    {'proper': False, 'admag': '', 'propers': {}, 'oration': ''},
                    False,
                    (False,),
                    corpus_christi + week(1),
                ]
            )
        if x[0] == "Dominica infra Oct. Ssmi Cordis DNJC (Dominica III post Pentecosten)":
            ssmi_cordis = pent_date + week(3) - indays(2)
            for j, y in enumerate(ROMANS[1:7]):
                if ssmi_cordis + indays(j + 1) == pent_date + week(3):
                    pass
                else:
                    feria_index = int(
                        (ssmi_cordis + indays(j + 1)).strftime("%w")) - 1
                    fer_num = feria[feria_index]
                    cycle.append(
                        [  # ! mass, vespsers
                            fer_num + " infra Oct. Ssmi Cordis DNJC",
                            # ? is this supposed to be within a common octave?
                            [17, 'sd'],
                            {'int': 'Respice in me', 'glo': True,
                                'cre': True, 'pre': 'de Ssmo Corde Iesu vel de Ssma Trinitate'},
                            {'proper': False, 'admag': '',
                                'propers': {}, 'oration': ''},
                            False,
                            (False,),
                            ssmi_cordis + indays(j + 1),
                        ]
                    )
            cycle.extend(
                [
                    [  # ! mass, vespers
                        "Sacratissimi Cordis Jesu",
                        [2, 'd I cl cum Oct privil 3 ord'],
                        {'int': 'Cogitationes', 'glo': True,
                            'cre': True, 'pre': 'de Ssmo Corde Iesu'},
                        {'proper': False, 'admag': '',
                            'propers': {}, 'oration': ''},
                        False,
                        (1, 0, 3, 1, 1, 0),
                        ssmi_cordis,
                    ],
                    [  # ! mass, vespers
                        "Octava Sacratissimi Cordis Jesu",
                        [13, 'dm'],
                        {'int': 'Cogitationes', 'glo': True,
                            'cre': True, 'pre': 'de Ssmo Corde Iesu'},
                        {'proper': False, 'admag': '',
                            'propers': {}, 'oration': ''},
                        False,
                        (False,),
                        ssmi_cordis + week(1),
                    ],
                ]
            )
        cycle.append([x[0], x[1], x[2], x[3], x[4],
                     x[5], pent_date + week(l+1)])
        i += 1  # ? does this have any purpose here?
    sept_counter = 0  # ? is enumerate possible here?
    christmas = datetime.strptime(str(year) + "-12-25", "%Y-%m-%d")
    lastadvent = christmas - findsunday(christmas)
    post_pent_sundays = int((((lastadvent - week(4))-pent_date)/7).days)-1
    post_pent_count = pent_date + week(4)
    epiph_sunday_overflow = ROMANS[6-find_extra_epiphany(
        post_pent_sundays): find_extra_epiphany(post_pent_sundays)+2]
    for count, x in enumerate(ROMANS[3:post_pent_sundays+1], start=1):
        p = count - 1
        if count <= 20:
            cycle.append(
                [  # ! vespers
                    "Dominica " + x + " post Pentecosten",
                    [12, 'sd'],
                    {'int': PENTECOST_MASSES[p], 'glo': True,
                        'cre': True, 'pre': 'de Trinitate'},
                    {'proper': False, 'admag': '', 'propers': {}, 'oration': ''},
                    False,
                    (False,),
                    post_pent_count + week(p),
                ]
            )
            for t in range(6):
                cycle.append(
                    [  # ! vespers
                        'De ea',
                        [22, 's'],
                        {'int': PENTECOST_MASSES[p], 'note': 'de Dom præc', 'glo': True,
                         'cre': False, 'pre': 'Communis'},
                        {'proper': False, 'admag': '',
                            'propers': {}, 'oration': ''},
                        False,
                        (8, 2, 6, 13, 3, 0,),
                        post_pent_count + week(p) + indays(t+1),
                    ]
                )
        elif count == 20 and post_pent_sundays == 23:
            cycle.append(  # todo anticipate the 23rd sunday and celebrate the 24th
                [  # ! vespers
                    "Dominica XXIII et ultima post Pentecosten",
                    [12, 'sd'],
                    {'int': PENTECOST_MASSES[-1], 'glo': True,
                        'cre': True, 'pre': 'de Trinitate'},
                    {'proper': False, 'admag': '', 'propers': {}, 'oration': ''},
                    False,
                    (False,),
                    post_pent_count + week(p),
                ],
            )
            for t in range(6):
                cycle.append(
                    [  # ! vespers
                        'De ea',
                        [22, 's'],
                        {'int': PENTECOST_MASSES[-1], 'note': 'de Dom præc', 'glo': True,
                         'cre': False, 'pre': 'Communis'},
                        {'proper': False, 'admag': '',
                            'propers': {}, 'oration': ''},
                        False,
                        (8, 2, 6, 13, 3, 0,),
                        post_pent_count + week(p) + indays(t+1),
                    ]
                )
            break
        elif count == post_pent_sundays-3:
            cycle.append(
                [  # ! vespers
                    "Dominica " + x + " et ultima post Pentecosten",
                    [12, 'sd'],
                    {'int': PENTECOST_MASSES[-1], 'glo': True,
                        'cre': True, 'pre': 'de Trinitate'},
                    {'proper': False, 'admag': '', 'propers': {}, 'oration': ''},
                    False,
                    (False,),
                    post_pent_count + week(p),
                ]
            )
            for t in range(6):
                cycle.append(
                    [  # ! vespers
                        'De ea',
                        [22, 's'],
                        {'int': PENTECOST_MASSES[-1], 'note': 'de Dom præc', 'glo': True,
                         'cre': False, 'pre': 'Communis'},
                        {'proper': False, 'admag': '',
                            'propers': {}, 'oration': ''},
                        False,
                        (8, 2, 6, 13, 3, 0,),
                        post_pent_count + week(p) + indays(t+1),
                    ]
                )
            break
        else:
            for y, x in enumerate(epiph_sunday_overflow, start=1):
                cycle.append(
                    [  # ! vespers
                        "Dominica " + ROMANS[p+y+3]
                        + " post Pentecosten, " + x + 'Epiphany',
                        [12, 'sd'],
                        {'int': 'Dicit Dominus', 'glo': True,
                            'cre': True, 'pre': 'de Trinitate'},
                        {'proper': False, 'admag': '',
                            'propers': {}, 'oration': ''},
                        False,
                        (False,),
                        post_pent_count + week(p+y),
                    ]
                )
                for t in range(6):
                    cycle.append(
                        [  # ! vespers
                            'De ea',
                            [22, 's'],
                            {'int': 'Dicit Dominus', 'note': 'de Dom præc', 'glo': True,
                             'cre': False, 'pre': 'Communis'},
                            {'proper': False, 'admag': '',
                                'propers': {}, 'oration': ''},
                            False,
                            (8, 2, 6, 13, 3, 0,),
                            post_pent_count + week(p+y) + indays(t+1),
                        ]
                    )
        if (post_pent_count + week(p)).strftime("%B") == "September":
            if int((post_pent_count + week(p)).strftime("%d")) <= 3:
                sept_counter += 0
            else:
                sept_counter += 1
        if sept_counter == 3:
            cycle.extend(
                [
                    [  # ! vespers
                        "Feria IV Quatuor Temporum Septembris",
                        [18, 's'],
                        {'int': 'Exsultate Deo', 'glo': False,
                            'cre': False, 'pre': 'Communis'},
                        {'proper': False, 'admag': '',
                            'propers': {}, 'oration': ''},
                        False,
                        (False,),
                        post_pent_count + week(p) + indays(3),
                    ],
                    [  # ! vespers
                        "Feria VI Quatuor Temporum Septembris",
                        [18, 's'],
                        {'int': 'Laetetur cor', 'glo': False,
                            'cre': False, 'pre': 'Communis'},
                        {'proper': False, 'admag': '',
                            'propers': {}, 'oration': ''},
                        False,
                        (False,),
                        post_pent_count + week(p) + indays(5),
                    ],
                    [  # ! vespers
                        "Sabbatum Quatuor Temporum Septembris",
                        [18, 's'],
                        {'int': 'Venite, adoremus', 'glo': False,
                            'cre': False, 'pre': 'Communis'},
                        {'proper': False, 'admag': '',
                            'propers': {}, 'oration': ''},
                        False,
                        (False,),
                        post_pent_count + week(p) + indays(6),
                    ],
                ]
            )

            if (post_pent_count + week(p)).strftime("%B") == "November" and (easter(year) + week(i-1)).strftime("%B") == "October":
                # if the current Sunday is in November and the previous Sunday is in October
                christ_king = post_pent_count + week(p) - week(1)
                cycle.append(
                    [  # ! vespers
                        'In Festo DNJC Regis',
                        [2, 'd I cl'],
                        {'int': 'Dignus est', 'glo': True,
                            'cre': True, 'pre': 'de DNJC Rege'},
                        {'proper': False, 'admag': '',
                            'propers': {}, 'oration': ''},
                        False,
                        (False,),
                        christ_king,
                    ],
                )
            i += 1
    if christmas == lastadvent:  # prevents advent 4 and christmas occurance
        lastadvent -= week(1)
    advents = [
        "Dominica IV Adventus",
        "Dominica III Adventus",
        "Dominica II Adventus",
        "Dominica I Adventus",
    ]
    advent_introits = []
    for i, x in enumerate(advents):
        for k, y in enumerate(ROMANS[3:7], start=1):
            cycle.append(
                [  # ! mass, vespers
                    'Feria ' + y + " infra Hebd" + x.strip('Dominica'),
                    [18, 'feria'],
                    {'int': 'Ad te levavi' if x == 'Dominica I Adventus' else ('Populus Sion' if x == "Dominica II Adventus" else (
                            'Gaudete' if x == "Dominica III Adventus" else 'Rorate cæli')), 'glo': False,
                     'cre': False, 'pre': 'Communis'},
                    {'proper': False, 'admag': '',
                     'propers': {}, 'oration': ''},
                    'feria',
                    (9, 2, 6, 13, 3, 0),
                    lastadvent - week(i) + indays(k),
                ]
            )
        cycle.append(
            [  # ! mass, vespers
                'Sabbatum infra Hebd' + x.strip('Dominica'),
                [18, 'feria'],
                {'int': 'Ad te levavi' if x == 'Dominica I Adventus' else ('Populus Sion' if x == "Dominica II Adventus" else (
                    'Gaudete' if x == "Dominica III Adventus" else 'Rorate cæli')), 'glo': False,
                 'cre': False, 'pre': 'Communis'},
                {'proper': False, 'admag': '',
                 'propers': {}, 'oration': ''},
                'feria',
                (9, 2, 6, 13, 3, 0),
                lastadvent - week(i) + indays(6),
            ]
        )
        if x == "Dominica III Adventus":
            cycle.extend(
                [
                    [  # ! vespers
                        x,
                        [8, 'sd II cl'],
                        # ? Not really necessary?
                        {'int': 'Populus Sion' if x == "Dominica II Adventus" else (
                            'Gaudete' if x == "Dominica III Adventus" else 'Rorate cæli'), 'glo': False, 'cre': True, 'pre': 'de Trinitate'},
                        {'proper': False, 'admag': '',
                            'propers': {}, 'oration': ''},
                        'dominica',
                        (False,),
                        lastadvent - week(i)
                    ],
                    [  # ! vespers
                        "Feria IV Quatuor Temporum in Adventus",
                        [18, 's'],
                        {'int': 'Rorate cæli', 'glo': False,
                            'cre': False, 'pre': 'Communis'},
                        {'proper': False, 'admag': '',
                            'propers': {}, 'oration': ''},
                        'feria',
                        (9, 2, 6, 13, 3, 0),
                        lastadvent - week(i) + indays(3),
                    ],
                    [  # ! vespers
                        "Feria VI Quatuor Temporum in Adventus",
                        [18, 's'],
                        {'int': 'Prope es tu', 'glo': False,
                            'cre': False, 'pre': 'Communis'},
                        {'proper': False, 'admag': '',
                            'propers': {}, 'oration': ''},
                        'feria',
                        (9, 2, 6, 13, 3, 0),
                        lastadvent - week(i) + indays(5),
                    ],
                    [  # ! vespers
                        "Sabbatum Quatuor Temporum in Adventus",
                        [18, 's'],
                        {'int': 'Veni, et ostende', 'glo': False,
                            'cre': False, 'pre': 'Communis'},
                        {'proper': False, 'admag': '',
                            'propers': {}, 'oration': ''},
                        'feria',
                        (9, 2, 6, 13, 3, 0),
                        lastadvent - week(i) + indays(6),
                    ],
                ]
            )
        elif x == "Dominica I Adventus":
            cycle.append(
                [  # ! vespers
                    x,
                    [1, 'sd'],
                    {'int': 'Ad te levavi', 'glo': False,
                        'cre': True, 'pre': 'de Trinitate'},
                    {'proper': False, 'admag': '', 'propers': {}, 'oration': ''},
                    'dominica',
                    (False,),
                    lastadvent - week(i)
                ]
            )
        else:
            cycle.append(
                [  # ! vespers
                    x,
                    [8, 'sd II cl'],
                    {'int': 'Populus Sion' if x == "Dominica II Adventus" else (
                        'Gaudete' if x == "Dominica III Adventus" else 'Rorate cæli'),
                     'glo': False, 'cre': True, 'pre': 'de Trinitate'},
                    {'proper': False, 'admag': '', 'propers': {}, 'oration': ''},
                    'dominica',
                    (False,),
                    lastadvent - week(i)
                ]
            )
    cycle.extend([
        [  # ! vespers
            "Vigilia Nativitas DNJC",
            [3, 'd I cl Vig privil I cl'],
            {'int': 'Hodie scietis', 'glo': False,
                'cre': False, 'pre': 'Communis'},
            {'proper': False, 'admag': '', 'propers': {}, 'oration': ''},
            False,
            (False,),
            christmas - indays(1)
        ],  # TODO If the vigil is a Sunday, there is a commemoration, Creed, de Trinitate, but no Proper Last Gospel
        [  # ! vespers
            "Nativitas DNJC",
            [2, 'd I cl cum Oct privil 3 ord'],
            {
                'Ad Primam Missam': {'int': 'Domine dixit', 'glo': True, 'cre': True, 'pre': 'et Communicantes (in hac Missa tantum dicitur "noctem") de Nativitate'},
                'Ad Secundam Missam': {'int': 'Lux fulgebit', 'glo': True, 'cre': True, 'pre': 'et Communicantes de Nativitate'},
                'Ad Tertiam Missam': {'int': 'Puer natus', 'glo': True, 'cre': True, 'pre': 'et Communicantes de Nativitate'},
            },
            {'proper': False, 'admag': '', 'propers': {}, 'oration': ''},
            False,
            (False,),
            christmas
        ],
    ]
    )
    if 5 <= int(christmas.strftime("%u")) <= 7 or christmas.strftime("%u") == 1:
        # todo this can be simplified
        cycle.append(
            [  # ! mass, vespers
                "Dominica Infra Octavam Nativitatis reposita",
                [12, 'sd'],
                {'int': 'Missa', 'glo': True, 'cre': True, 'pre': 'Communis'},
                {'proper': False, 'admag': '', 'propers': {}, 'oration': ''},
                False,
                (False,),
                christmas + indays(5),
            ]
        )
    else:
        cycle.append(
            [  # ! vespers
                "Dominica Infra Octavam Nativitatis",
                [12, 'sd'],
                {'int': 'Dum medium', 'glo': True, 'cre': True,
                    'pre': 'et Communicantes de Nativitate'},
                {'proper': False, 'admag': '', 'propers': {}, 'oration': ''},
                False,
                (False,),
                christmas + indays(7) - findsunday(christmas),
            ]
        )
    if (
        int(day(year, 12, 30).strftime("%u")) == 1
        or int(day(year, 12, 30).strftime("%u")) == 7
    ):
        cycle.append(
            [  # ! mass, vespers
                "Feria VI infra Octavam Nativitatis",
                [16, 'sd'],
                {'int': 'Missa', 'glo': True, 'cre': True, 'pre': 'Communis'},
                {'proper': False, 'admag': '', 'propers': {}, 'oration': ''},
                False,
                (False,),
                christmas + indays(5),
            ]
        )
    cycle.extend(
        [
            [  # ! vespers
                "S. Stephani Protomartyris",
                [10, 'd II cl cum Oct simplici'],
                {'int': 'Sederunt', 'glo': True, 'cre': True,
                    'pre': 'et Communicantes de Nativitate'},
                {'proper': False, 'admag': '', 'propers': {}, 'oration': ''},
                False,
                (False,),
                christmas + indays(1),
            ],
            [  # ! vespers
                "S. Joannis Ap. Ev.",
                [10, 'd II cl cum Oct simplici'],
                {'int': 'In medio ecclesiæ', 'glo': True, 'cre': True,
                    'pre': 'et Communicantes de Nativitate'},
                {'proper': False, 'admag': '', 'propers': {}, 'oration': ''},
                False,
                (False,),
                christmas + indays(2),
            ],
            [  # ! vespers
                "Ss Innocentium Mm.",
                [10, 'd II cl cum Oct simplici'],
                {'int': 'Ex ore infantium', 'glo': True, 'cre': True,
                    'pre': 'et Communicantes de Nativitate'},
                {'proper': False, 'admag': '', 'propers': {}, 'oration': ''},
                False,
                (False,),
                christmas + indays(3),
            ],
            [  # ! vespers
                "S. Thomæ E.M.",
                [15, 'd'],
                {'int': 'Gaudeamus omnes', 'glo': True, 'cre': True,
                    'pre': 'et Communicantes de Nativitate'},
                {'proper': False, 'admag': '', 'propers': {}, 'oration': ''},
                False,
                (False,),
                christmas + indays(4),
            ],
            [  # ! vespers
                "S. Silvestri I P.C.",
                [15, 'd'],
                {'int': 'Si diligis me', 'glo': False, 'cre': True,
                    'pre': 'et Communicantes de Nativitate'},
                {'proper': False, 'admag': '', 'propers': {}, 'oration': ''},
                False,
                (False,),
                christmas + indays(6),
            ],
        ]
    )

    def make_dict(year: int):
        gen_file = "temporal/temporal_" + str(year)
        with open(gen_file + ".py", "w") as f:
            f.write("temporal = {")
            keylist_alt = ['feast', 'rank', 'com_1',
                           'mass', 'vespers', 'office_type', 'nobility']
            keylist = ['feast', 'rank', 'mass',
                       'vespers', 'office_type', 'nobility']
            memory = []
            for row in cycle:
                temporal_event = row[-1].strftime("%m/%d")
                if temporal_event in memory:
                    temporal_event += "."
                memory.append(temporal_event)
                if len(row) <= 7:
                    mini_dict = str(
                        dict(
                            zip(
                                keylist,
                                [
                                    row[0],
                                    row[1],
                                    row[2],
                                    row[3],
                                    row[4],
                                    row[5],
                                ],
                            )
                        )
                    )
                else:  # just for the circumcision
                    mini_dict = str(
                        dict(
                            zip(
                                keylist_alt,
                                [
                                    row[0],
                                    row[1],
                                    row[2],
                                    row[3],
                                    row[4],
                                    row[5],
                                    row[6],
                                ],
                            )
                        )
                    )
                f.write(
                    str("\n'" + temporal_event + "'" + ": " + mini_dict + ",")
                )
            f.write("}")
        dict_clean("temporal.temporal_", year)
    make_dict(year)<|MERGE_RESOLUTION|>--- conflicted
+++ resolved
@@ -414,13 +414,8 @@
                     [  # ! vespers
                         y + " Majoris Hebd",
                         [3, 's'],
-<<<<<<< HEAD
-                        {'int': 'Judica, Domine' if y == 'Feria II' else
-                            'Nos autem' if y == 'Feria III' else 'In nomine Jesu' if y == 'Feria IV', 'glo': False, 'cre': False, 'pre': 'de Cruce'},
-=======
                         {'int': 'Judica, Domine' if y == 'Feria II' else (
                             'Nos autem' if y == 'Feria III' else 'In nomine Jesu'), 'glo': False, 'cre': False, 'pre': 'de Cruce'},
->>>>>>> 6b36826e
                         {'proper': False, 'admag': '',
                             'propers': {}, 'oration': ''},
                         False,
@@ -461,12 +456,7 @@
             [  # ! vespers
                 "Feria II infra Oct. Paschæ",
                 [2, 'd I cl'],
-<<<<<<< HEAD
                 {'int': 'Introduxit', 'glo': True, 'seq': 'Victimae paschali laudes','cre': True, 'pre': 'et communicantes et Hanc Igitur, ut in die Paschae'},
-=======
-                {'int': 'Introduxit', 'glo': True, 'cre': True,
-                    'pre': 'et communicantes et Hanc Igitur, ut in die Paschae'},
->>>>>>> 6b36826e
                 {'proper': False, 'admag': '', 'propers': {}, 'oration': ''},
                 False,
                 (False,),
@@ -475,12 +465,7 @@
             [  # ! vespers
                 "Feria III infra Oct. Paschæ",
                 [2, 'd I cl'],
-<<<<<<< HEAD
-                {'int': 'Aqua sapientiae', 'glo': True,'seq': 'Victimae paschali laudes', 'cre': True, 'pre': 'et communicantes et Hanc Igitur, ut in die Paschae'},
-=======
-                {'int': 'Aqua sapientiae', 'glo': True, 'cre': True,
-                    'pre': 'et communicantes et Hanc Igitur, ut in die Paschae'},
->>>>>>> 6b36826e
+                {'int': 'Aqua sapientiae', 'glo': True, 'seq': 'Victimae paschali laudes', 'cre': True, 'pre': 'et communicantes et Hanc Igitur, ut in die Paschae'},
                 {'proper': False, 'admag': '', 'propers': {}, 'oration': ''},
                 False,
                 (False,),
@@ -489,12 +474,7 @@
             [  # ! vespers
                 "Feria IV infra Oct. Paschæ",
                 [3, 'sd'],
-<<<<<<< HEAD
                 {'int': 'Venite', 'glo': True,'seq': 'Victimae paschali laudes', 'cre': True, 'pre': 'et Communicantes et Hanc Igitur, ut in die Paschae'},
-=======
-                {'int': 'Venite', 'glo': True, 'cre': True,
-                    'pre': 'et Communicantes et Hanc Igitur, ut in die Paschae'},
->>>>>>> 6b36826e
                 {'proper': False, 'admag': '', 'propers': {}, 'oration': ''},
                 False,
                 (False,),
@@ -503,12 +483,7 @@
             [  # ! vespers
                 "Feria V infra Oct. Paschæ",
                 [3, 'sd'],
-<<<<<<< HEAD
                 {'int': 'Victricem', 'glo': True,'seq': 'Victimae paschali laudes', 'cre': True, 'pre': 'et Communicantes et Hang Igitur, ut in die Paschae'},
-=======
-                {'int': 'Victricem', 'glo': True, 'cre': True,
-                    'pre': 'et Communicantes et Hang Igitur, ut in die Paschae'},
->>>>>>> 6b36826e
                 {'proper': False, 'admag': '', 'propers': {}, 'oration': ''},
                 False,
                 (False,),
@@ -517,12 +492,7 @@
             [  # ! vespers
                 "Feria VI infra Oct. Paschæ",
                 [3, 'sd'],
-<<<<<<< HEAD
                 {'int': 'Eduxit eos', 'glo': True,'seq': 'Victimae paschali laudes', 'cre': True, 'pre': 'et Communicantes et Hanc Igitur, ut in die Paschae'},
-=======
-                {'int': 'Eduxit eos', 'glo': True, 'cre': True,
-                    'pre': 'et Communicantes et Hanc Igitur, ut in die Paschae'},
->>>>>>> 6b36826e
                 {'proper': False, 'admag': '', 'propers': {}, 'oration': ''},
                 False,
                 (False,),
@@ -531,12 +501,7 @@
             [  # ! vespers
                 "Sabbatum in Albis",
                 [3, 'sd'],
-<<<<<<< HEAD
                 {'int': 'Eduxit Dominus', 'glo': True,'seq': 'Victimae paschali laudes', 'cre': True, 'pre': 'et Communicantes et Hanc Igitur, ut in die Paschae'},
-=======
-                {'int': 'Eduxit Dominus', 'glo': True, 'cre': True,
-                    'pre': 'et Communicantes et Hanc Igitur, ut in die Paschae'},
->>>>>>> 6b36826e
                 {'proper': False, 'admag': '', 'propers': {}, 'oration': ''},
                 False,
                 (False,),
@@ -726,12 +691,7 @@
             [  # ! vespers
                 "Dominica Pentecostes",
                 [1, 'd I cl cum Oct privil I ord'],
-<<<<<<< HEAD
                 {'int': 'Spiritus Domini', 'glo': True, 'seq': 'Veni, Sancte Spiritus', 'cre': True, 'pre': 'et Communicantes et Hanc Igitur de Pentecoste'},
-=======
-                {'int': 'Spiritus Domini', 'glo': True, 'cre': True,
-                    'pre': 'et Communicantes et Hanc Igitur de Pentecoste'},
->>>>>>> 6b36826e
                 {'proper': False, 'admag': '', 'propers': {}, 'oration': ''},
                 False,
                 (False,),
@@ -823,12 +783,7 @@
         [  # ! vespers
             "Dominica infra Oct. Ssmi Corporis Christi (Dominica II post Pentecosten)",
             [12, 'sd'],
-<<<<<<< HEAD
             {'int': 'Factus est', 'glo': True, 'seq': 'Lauda, Sion, Salvatorem', 'cre': True, 'pre': 'de Nativitate, vel de Ssma Trinitate'},
-=======
-            {'int': 'Factus est', 'glo': True, 'cre': True,
-                'pre': 'de Nativitate, vel de Ssma Trinitate'},
->>>>>>> 6b36826e
             {'proper': False, 'admag': '', 'propers': {}, 'oration': ''},
             False,
             (False,),
